--- conflicted
+++ resolved
@@ -57,19 +57,11 @@
     "test-compile": "tsc -p ./"
   },
   "devDependencies": {
-<<<<<<< HEAD
     "@types/mocha": "^10.0.9",
-    "@types/node": "^22.8.7",
-    "@typescript-eslint/eslint-plugin": "^8.4.0",
-    "@typescript-eslint/parser": "^8.4.0",
-    "esbuild": "^0.23.0",
-=======
-    "@types/mocha": "^10.0.8",
     "@types/node": "^22.10.2",
     "@typescript-eslint/eslint-plugin": "^8.18.1",
     "@typescript-eslint/parser": "^8.18.1",
     "esbuild": "^0.24.0",
->>>>>>> 23e8394c
     "eslint": "^8.57.0",
     "mocha": "^10.8.2",
     "typescript": "^5.6.3"
